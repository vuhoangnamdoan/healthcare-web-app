# Healthcare Appointment Booking System

A modern healthcare appointment booking system built with Django REST API and React.

## Architecture
- **Backend**: Django REST Framework with JWT authentication
- **Frontend**: React with Bootstrap UI
- **Database**: PostgreSQL
- **Deployment**: Kubernetes with Docker containers

## Git Workflow

This project follows the GitFlow branching model:

- `master`: Production-ready code
- `develop`: Integration branch for features
- `feature/*`: Individual feature branches (e.g., feature/user-authentication)

## Quick Start

### Prerequisites
- Python 3.11+
- Node.js 18+
- PostgreSQL 15+
- Docker & Docker Compose
- Kubernetes cluster (for production)

### Development
```bash
# Backend
pip install -r requirements.txt
python manage.py migrate
python manage.py create_doctors
python manage.py runserver

# Frontend (new terminal)
cd frontend
npm install
npm start
```

### Local Testing with Docker
```bash
# Test full stack locally
docker-compose up --build
```

### Production (Kubernetes)
```bash
# Build and push images
docker build -t your-registry/healthcare-backend:latest .
cd frontend && docker build -t your-registry/healthcare-frontend:latest .
docker push your-registry/healthcare-backend:latest
docker push your-registry/healthcare-frontend:latest

# Deploy to Kubernetes
kubectl apply -f k8s/postgres-secrets.yaml
kubectl apply -f k8s/django-secrets.yaml
kubectl apply -f k8s/django_config.yaml
kubectl apply -f k8s/persistent-volumes.yaml
kubectl apply -f k8s/postgres-deployment.yaml
kubectl apply -f k8s/backend-deployment.yaml
kubectl apply -f k8s/frontend-deployment.yaml
kubectl apply -f k8s/ingress.yaml
```

## Features
- Patient registration and appointment booking
- Doctor appointment slot management
- JWT authentication with role-based access
- Responsive web interface
- Kubernetes-ready deployment
- Auto-created initial doctors for demo

## Default Credentials
- **Admin**: admin@hospital.com / admin123pass!
- **Doctor 1**: dr.smith@hospital.com / test123pass!
- **Doctor 2**: dr.johnson@hospital.com / test123pass!

<<<<<<< HEAD
## API Endpoints
- `POST /api/auth/register/` - Patient registration
- `POST /api/auth/token/` - Login
- `GET /api/users/doctors/` - List doctors
- `GET /api/appointments/` - List appointments
- `POST /api/appointments/book/` - Book appointment
=======
1. Create a feature branch from `develop`: `git checkout -b feat/specific-task develop`
2. Work on feature branch and commit changes
3. Push feature branch to GitHub: `git push -u origin feature/your-feature-name`/`git push`
4. Create a pull request `develop` (check the branch merge into)
5. After review, merge the feature branch into `develop`
>>>>>>> a62e35dc

## Access After Deployment
- Frontend: http://healthcare.local (or your domain)
- Admin: http://healthcare.local/admin
- API: http://healthcare.local/api<|MERGE_RESOLUTION|>--- conflicted
+++ resolved
@@ -77,21 +77,6 @@
 - **Doctor 1**: dr.smith@hospital.com / test123pass!
 - **Doctor 2**: dr.johnson@hospital.com / test123pass!
 
-<<<<<<< HEAD
-## API Endpoints
-- `POST /api/auth/register/` - Patient registration
-- `POST /api/auth/token/` - Login
-- `GET /api/users/doctors/` - List doctors
-- `GET /api/appointments/` - List appointments
-- `POST /api/appointments/book/` - Book appointment
-=======
-1. Create a feature branch from `develop`: `git checkout -b feat/specific-task develop`
-2. Work on feature branch and commit changes
-3. Push feature branch to GitHub: `git push -u origin feature/your-feature-name`/`git push`
-4. Create a pull request `develop` (check the branch merge into)
-5. After review, merge the feature branch into `develop`
->>>>>>> a62e35dc
-
 ## Access After Deployment
 - Frontend: http://healthcare.local (or your domain)
 - Admin: http://healthcare.local/admin
